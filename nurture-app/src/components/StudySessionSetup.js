import React, { useState, useEffect } from "react";
import { useLocation, useNavigate } from "react-router-dom";
import { getFirestore, doc, getDoc } from "firebase/firestore";
import { getAuth } from "firebase/auth";
import { addStudySession } from "../firebase/study"; // We will create this function

const StudySessionSetup = () => {
  const [duration, setDuration] = useState(60);
  const [focusLevel, setFocusLevel] = useState(3);
  const [stressLevel, setStressLevel] = useState(3);
  const [expertise, setExpertise] = useState("");
  const [error, setError] = useState("");
  const location = useLocation();
  const navigate = useNavigate();
  const { topicId, subjectId } = location.state || {};

  const auth = getAuth();
  const user = auth.currentUser;

  useEffect(() => {
    const fetchExpertise = async () => {
      if (user && topicId) {
        const db = getFirestore();
        // Path according to README: users/{userId}/subjects/{subjectId}/topics/{topicId}
        const topicPath = `users/${user.uid}/subjects/${subjectId}/topics/${topicId}`;
        console.log(`StudySessionSetup: Fetching expertise from path: ${topicPath}`);

        const topicRef = doc(
          db,
          "users",
          user.uid,
          "subjects",
          subjectId,
          "topics",
          topicId
        );
        const topicSnap = await getDoc(topicRef);
        if (topicSnap.exists()) {
          // Normalize to lowercase for consistency
          const level = topicSnap.data().expertiseLevel;
          const normalizedLevel = level ? level.toLowerCase() : "beginner";
          console.log(`StudySessionSetup: Loaded expertise level: ${level} → ${normalizedLevel}`);
          setExpertise(normalizedLevel);
        } else {
          console.log(`StudySessionSetup: No topic data found at path, defaulting to beginner`);
          setExpertise("beginner"); // Default if not evaluated
        }
      }
    };
    fetchExpertise();
  }, [user, topicId, subjectId]);

  const expertiseColorMapping = {
    beginner: "text-red-500",
    apprentice: "text-yellow-500",
    pro: "text-green-500",
    "grand master": "text-blue-500",
    grandmaster: "text-blue-500", // Handle both formats
  };

  const handleStartSession = async () => {
    if (!user) {
      setError("You must be logged in to start a session.");
      return;
    }
    if (!topicId || !subjectId) {
      setError("Topic or subject not selected.");
      return;
    }
    if (!expertise) {
      setError("Loading expertise level, please wait...");
      return;
    }

    // Simple logic to adjust session based on user input
    // Placeholder for more complex AI-driven logic
    let sessionMinutes = duration;
    if (stressLevel > 3) {
      sessionMinutes *= 0.8; // Reduce time if stressed
    }
    if (focusLevel < 3) {
      sessionMinutes *= 0.9; // Reduce time if not focused
    }
    const studyTime = Math.round(sessionMinutes * 0.75); // e.g., 45 mins study
    const breakTime = Math.round(sessionMinutes * 0.25); // e.g., 15 mins break

    try {
      const sessionData = {
        subjectId,
        topicId,
        requestedDuration: duration,
        actualDuration: Math.round(sessionMinutes),
        focusLevel,
        stressLevel,
        expertise,
        // Per README: determine intensity, method, content coverage
        // This is a placeholder for the agentic part
        intensity: stressLevel > 3 ? "low" : "high",
        studyMethod: "pomodoro",
        contentToCover: "Placeholder: AI will determine this.",
      };

      const sessionId = await addStudySession(user.uid, sessionData);

      console.log(`StudySessionSetup: Starting session with expertise level: ${expertise}`);

      navigate("/study-session", {
        state: {
          studyTime: studyTime,
          breakTime: breakTime,
          sessionId: sessionId,
          topicId: topicId,
          subjectId: subjectId,
          focusLevel: focusLevel,
          stressLevel: stressLevel,
          expertiseLevel: expertise, // Should be loaded by now due to validation
        },
      });
    } catch (e) {
      console.error("Error starting study session:", e);
      setError("Failed to start study session. Please try again.");
    }
  };

  if (!topicId) {
    return (
      <div className="text-center text-red-500">
        Error: No topic selected. Please go back to the dashboard.
      </div>
    );
  }

  return (
    <div
      className="study-session-setup min-h-screen flex items-center"
      style={{
        background: "linear-gradient(135deg, #1E2B22 0%, #0f1419 100%)",
        color: "#F5F5F5",
        padding: "24px 20px 24px 60px",
      }}
    >
      <div style={{
        background: "rgba(255, 255, 255, 0.03)",
        backdropFilter: "blur(20px)",
        border: "1px solid rgba(139, 195, 74, 0.2)",
        borderRadius: "20px",
        padding: "32px",
        boxShadow: "0 8px 32px rgba(0, 0, 0, 0.3)",
        maxWidth: "600px",
        width: "100%"
      }}>
        {/* Compact Header */}
        <div style={{ textAlign: "center", marginBottom: "24px" }}>
          <h1 style={{
            fontSize: "28px",
            fontWeight: "700",
            background: "linear-gradient(135deg, #A5D6A7 0%, #66BB6A 100%)",
            WebkitBackgroundClip: "text",
            WebkitTextFillColor: "transparent",
            backgroundClip: "text",
            marginBottom: "6px",
            display: "flex",
            alignItems: "center",
            justifyContent: "center",
            gap: "10px"
          }}>
            <span>📚</span>
            <span>Prepare Your Study Session</span>
          </h1>
        </div>

        {/* Compact Topic Info */}
        <div style={{
          background: "rgba(139, 195, 74, 0.08)",
          border: "1px solid rgba(139, 195, 74, 0.25)",
          borderRadius: "12px",
          padding: "16px 20px",
          marginBottom: "24px",
          display: "flex",
          justifyContent: "space-between",
          alignItems: "center",
          flexWrap: "wrap",
          gap: "12px"
        }}>
          <div>
            <span style={{ color: "rgba(255, 255, 255, 0.6)", fontSize: "13px", display: "block", marginBottom: "4px" }}>Topic</span>
            <h3 style={{
              fontSize: "17px",
              fontWeight: "600",
              color: "#C5E1A5",
              margin: 0
            }}>
              {topicId
                .replace(/_/g, " ")
                .split(" ")
                .map((word) => word.charAt(0).toUpperCase() + word.slice(1))
                .join(" ")}
<<<<<<< HEAD
            </span>
          </p>

          <p>
            Your Expertise:{" "}
            <span
              className={`font-bold ${
                expertiseColorMapping[expertise] || "text-gray-300"
              }`}
            >
              {expertise
                ? expertise.charAt(0).toUpperCase() + expertise.slice(1)
                : "Loading..."}
            </span>
          </p>
=======
            </h3>
          </div>

          <div style={{
            display: "inline-flex",
            alignItems: "center",
            gap: "8px"
          }}>
            <span style={{ color: "rgba(255, 255, 255, 0.6)", fontSize: "13px" }}>Level:</span>
            <div style={{
              padding: "4px 12px",
              borderRadius: "16px",
              fontSize: "13px",
              fontWeight: "600",
              background: expertise === "Beginner" ? "rgba(239, 68, 68, 0.2)" :
                         expertise === "Apprentice" ? "rgba(245, 158, 11, 0.2)" :
                         expertise === "Pro" ? "rgba(34, 197, 94, 0.2)" :
                         expertise === "Grand Master" ? "rgba(59, 130, 246, 0.2)" : "rgba(107, 114, 128, 0.2)",
              border: expertise === "Beginner" ? "1px solid #ef4444" :
                     expertise === "Apprentice" ? "1px solid #f59e0b" :
                     expertise === "Pro" ? "1px solid #22c55e" :
                     expertise === "Grand Master" ? "1px solid #3b82f6" : "1px solid #6b7280",
              color: expertise === "Beginner" ? "#ff6666" :
                    expertise === "Apprentice" ? "#ffbb33" :
                    expertise === "Pro" ? "#44dd66" :
                    expertise === "Grand Master" ? "#4499ff" : "#9ca3af"
            }}>
              {expertise || "Loading..."}
            </div>
          </div>
>>>>>>> 6ca38035
        </div>

        {/* Vertical Layout for Settings */}
        {/* Duration Selection */}
        <div style={{ marginBottom: "20px" }}>
          <label style={{
            fontSize: "15px",
            fontWeight: "600",
            color: "#C5E1A5",
            display: "block",
            marginBottom: "12px"
          }}>
            ⏱️ Study Duration
          </label>
          <div style={{
            display: "grid",
            gridTemplateColumns: "repeat(3, 1fr)",
            gap: "8px"
          }}>
            {[
              { value: 30, label: "30m" },
              { value: 60, label: "60m" },
              { value: 120, label: "120m" }
            ].map(({ value, label }) => (
              <button
                key={value}
                onClick={() => setDuration(value)}
                aria-label={`Select ${label} study session`}
                aria-pressed={duration === value}
                style={{
                  padding: "12px 8px",
                  borderRadius: "8px",
                  border: duration === value ? "2px solid #66BB6A" : "1px solid rgba(255, 255, 255, 0.1)",
                  background: duration === value ? "rgba(102, 187, 106, 0.15)" : "rgba(255, 255, 255, 0.05)",
                  color: duration === value ? "#A5D6A7" : "rgba(255, 255, 255, 0.7)",
                  cursor: "pointer",
                  transition: "all 0.2s ease",
                  fontSize: "14px",
                  fontWeight: duration === value ? "600" : "500",
                  textAlign: "center"
                }}
                onMouseEnter={(e) => {
                  if (duration !== value) {
                    e.currentTarget.style.background = "rgba(255, 255, 255, 0.08)";
                  }
                }}
                onMouseLeave={(e) => {
                  if (duration !== value) {
                    e.currentTarget.style.background = "rgba(255, 255, 255, 0.05)";
                  }
                }}
              >
                {duration === value && "✓ "}{label}
              </button>
            ))}
          </div>
        </div>

        {/* Focus Level - Segmented Control */}
        <div style={{ marginBottom: "20px" }}>
          <div style={{ display: "flex", justifyContent: "space-between", alignItems: "center", marginBottom: "12px" }}>
            <label style={{
              fontSize: "15px",
              fontWeight: "600",
              color: "#C5E1A5"
            }}>
              🎯 Focus Level
            </label>
            <span style={{
              fontSize: "13px",
              color: "#A5D6A7",
              fontWeight: "600"
            }}>
              {focusLevel}/5
            </span>
          </div>

          <div style={{
            display: "flex",
            gap: "6px",
            marginBottom: "6px"
          }}>
            {[1, 2, 3, 4, 5].map((level) => (
              <button
                key={level}
                onClick={() => setFocusLevel(level)}
                aria-label={`Set focus level to ${level}`}
                aria-pressed={focusLevel >= level}
                style={{
                  flex: 1,
                  height: "36px",
                  borderRadius: "6px",
                  border: "none",
                  background: focusLevel >= level
                    ? "linear-gradient(135deg, #66BB6A 0%, #8BC34A 100%)"
                    : "rgba(255, 255, 255, 0.08)",
                  cursor: "pointer",
                  transition: "all 0.2s ease",
                  position: "relative",
                  display: "flex",
                  alignItems: "center",
                  justifyContent: "center",
                  fontSize: "13px",
                  fontWeight: "600",
                  color: focusLevel >= level ? "white" : "rgba(255, 255, 255, 0.4)"
                }}
                onMouseEnter={(e) => {
                  if (focusLevel < level) {
                    e.currentTarget.style.background = "rgba(255, 255, 255, 0.12)";
                  }
                }}
                onMouseLeave={(e) => {
                  if (focusLevel < level) {
                    e.currentTarget.style.background = "rgba(255, 255, 255, 0.08)";
                  }
                }}
              >
                {level}
              </button>
            ))}
          </div>
          <div style={{
            display: "flex",
            justifyContent: "space-between",
            fontSize: "11px",
            color: "rgba(255, 255, 255, 0.5)"
          }}>
            <span>Low</span>
            <span>High</span>
          </div>
        </div>

        {/* Energy Level - Segmented Control */}
        <div style={{ marginBottom: "20px" }}>
          <div style={{ display: "flex", justifyContent: "space-between", alignItems: "center", marginBottom: "12px" }}>
            <label style={{
              fontSize: "15px",
              fontWeight: "600",
              color: "#C5E1A5"
            }}>
              ⚡ Energy Level
            </label>
            <span style={{
              fontSize: "13px",
              color: "#A5D6A7",
              fontWeight: "600"
            }}>
              {stressLevel}/5
            </span>
          </div>

          <div style={{
            display: "flex",
            gap: "6px",
            marginBottom: "6px"
          }}>
            {[1, 2, 3, 4, 5].map((level) => (
              <button
                key={level}
                onClick={() => setStressLevel(level)}
                aria-label={`Set energy level to ${level}`}
                aria-pressed={stressLevel >= level}
                style={{
                  flex: 1,
                  height: "36px",
                  borderRadius: "6px",
                  border: "none",
                  background: stressLevel >= level
                    ? "linear-gradient(135deg, #66BB6A 0%, #8BC34A 100%)"
                    : "rgba(255, 255, 255, 0.08)",
                  cursor: "pointer",
                  transition: "all 0.2s ease",
                  display: "flex",
                  alignItems: "center",
                  justifyContent: "center",
                  fontSize: "13px",
                  fontWeight: "600",
                  color: stressLevel >= level ? "white" : "rgba(255, 255, 255, 0.4)"
                }}
                onMouseEnter={(e) => {
                  if (stressLevel < level) {
                    e.currentTarget.style.background = "rgba(255, 255, 255, 0.12)";
                  }
                }}
                onMouseLeave={(e) => {
                  if (stressLevel < level) {
                    e.currentTarget.style.background = "rgba(255, 255, 255, 0.08)";
                  }
                }}
              >
                {level}
              </button>
            ))}
          </div>
          <div style={{
            display: "flex",
            justifyContent: "space-between",
            fontSize: "11px",
            color: "rgba(255, 255, 255, 0.5)"
          }}>
            <span>Tired</span>
            <span>Energized</span>
          </div>
        </div>

        {/* Error Message */}
        {error && (
          <div style={{
            background: "rgba(239, 68, 68, 0.1)",
            border: "1px solid rgba(239, 68, 68, 0.3)",
            borderRadius: "10px",
            padding: "10px 14px",
            marginBottom: "16px",
            color: "#ff6666",
            fontSize: "13px",
            display: "flex",
            alignItems: "center",
            gap: "8px"
          }} role="alert">
            <span>⚠️</span>
            <span>{error}</span>
          </div>
        )}

        {/* Start Button */}
        <button
          onClick={handleStartSession}
          aria-label="Start study session"
          style={{
            width: "100%",
            padding: "12px 24px",
            fontSize: "15px",
            fontWeight: "600",
            background: "linear-gradient(135deg, #66BB6A 0%, #8BC34A 100%)",
            color: "white",
            border: "none",
            borderRadius: "10px",
            cursor: "pointer",
            transition: "all 0.3s ease",
            boxShadow: "0 3px 12px rgba(102, 187, 106, 0.3)",
            display: "flex",
            alignItems: "center",
            justifyContent: "center",
            gap: "8px"
          }}
          onMouseEnter={(e) => {
            e.currentTarget.style.transform = "translateY(-2px)";
            e.currentTarget.style.boxShadow = "0 5px 20px rgba(102, 187, 106, 0.4)";
          }}
          onMouseLeave={(e) => {
            e.currentTarget.style.transform = "translateY(0)";
            e.currentTarget.style.boxShadow = "0 3px 12px rgba(102, 187, 106, 0.3)";
          }}
        >
          <span>🚀</span>
          <span>Start Study Session</span>
        </button>
      </div>
    </div>
  );
};

export default StudySessionSetup;<|MERGE_RESOLUTION|>--- conflicted
+++ resolved
@@ -195,23 +195,6 @@
                 .split(" ")
                 .map((word) => word.charAt(0).toUpperCase() + word.slice(1))
                 .join(" ")}
-<<<<<<< HEAD
-            </span>
-          </p>
-
-          <p>
-            Your Expertise:{" "}
-            <span
-              className={`font-bold ${
-                expertiseColorMapping[expertise] || "text-gray-300"
-              }`}
-            >
-              {expertise
-                ? expertise.charAt(0).toUpperCase() + expertise.slice(1)
-                : "Loading..."}
-            </span>
-          </p>
-=======
             </h3>
           </div>
 
@@ -242,7 +225,6 @@
               {expertise || "Loading..."}
             </div>
           </div>
->>>>>>> 6ca38035
         </div>
 
         {/* Vertical Layout for Settings */}
