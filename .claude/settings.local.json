{
  "permissions": {
    "allow": [
      "Bash(npm start)",
      "Bash(python:*)",
      "Bash(curl:*)",
      "Bash(pip install:*)",
<<<<<<< HEAD
      "Bash(BACKEND_PORT=8000 python app.py)",
=======
>>>>>>> 31ab0d0c
      "Bash(source:*)",
      "Bash(chmod:*)",
      "Bash(./start-dev.sh:*)",
      "Bash(aws sts:*)",
      "Bash(env)",
      "Bash(BACKEND_PORT=8000 ./start-dev.sh)",
<<<<<<< HEAD
      "Bash(PORT=3000 npm start)",
=======
      "Bash(PORT=3001 npm start)",
>>>>>>> 31ab0d0c
      "Bash(BACKEND_PORT=8000 python app.py)",
      "WebFetch(domain:strandsagents.com)",
      "Bash(aws configure:*)",
      "Bash(npm install)",
      "Bash(npm run build:*)",
      "Bash(PORT=3000 npm start)",
      "Bash(BACKEND_PORT=8000 python backend/app.py)",
      "Bash(pip3 install:*)",
      "Bash(BACKEND_PORT=8000 python app.py)",
      "Bash(aws:*)",
      "Bash(pkill:*)",
      "Bash(lsof:*)",
      "Bash(npm run start:*)"
    ],
    "deny": [],
    "ask": []
  }
}<|MERGE_RESOLUTION|>--- conflicted
+++ resolved
@@ -5,27 +5,21 @@
       "Bash(python:*)",
       "Bash(curl:*)",
       "Bash(pip install:*)",
-<<<<<<< HEAD
       "Bash(BACKEND_PORT=8000 python app.py)",
-=======
->>>>>>> 31ab0d0c
       "Bash(source:*)",
       "Bash(chmod:*)",
       "Bash(./start-dev.sh:*)",
       "Bash(aws sts:*)",
       "Bash(env)",
       "Bash(BACKEND_PORT=8000 ./start-dev.sh)",
-<<<<<<< HEAD
       "Bash(PORT=3000 npm start)",
-=======
-      "Bash(PORT=3001 npm start)",
->>>>>>> 31ab0d0c
       "Bash(BACKEND_PORT=8000 python app.py)",
       "WebFetch(domain:strandsagents.com)",
       "Bash(aws configure:*)",
       "Bash(npm install)",
       "Bash(npm run build:*)",
       "Bash(PORT=3000 npm start)",
+      "Bash(BACKEND_PORT=8000 python backend/app.py)",
       "Bash(BACKEND_PORT=8000 python backend/app.py)",
       "Bash(pip3 install:*)",
       "Bash(BACKEND_PORT=8000 python app.py)",
